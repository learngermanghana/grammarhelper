--- conflicted
+++ resolved
@@ -185,7 +185,7 @@
     if not items: pull("lessens")
     return items
 
-<<<<<<< HEAD
+
 def detect_missing_umlauts(student_answer: str) -> list[str]:
     """Return words that may be missing umlauts (ae, oe, ue, ss)."""
     suspicious = ["ae", "oe", "ue", "ss"]
@@ -208,12 +208,7 @@
             )
             fb = {k: note for k in fb}
         return None, fb
-=======
-def ai_mark(student_answer: str, ref_text: str, student_level: str) -> Tuple[int | None, str]:
-
-    if not ai_client:
-        return None, ""
->>>>>>> 415e6428
+
 
     prompt = f"""
 
@@ -251,7 +246,7 @@
                 f"AI response JSON must be an object, got {type(data).__name__}"
             )
         score = int(data.get("score", 0))
-<<<<<<< HEAD
+
         fb_obj = data.get("feedback") or {}
         if not isinstance(fb_obj, dict):
             fb_obj = {}
@@ -263,18 +258,11 @@
             fb_dict = {
                 k: (v + (" " if v else "") + note).strip() for k, v in fb_dict.items()
             }
-=======
-
-        fb_str = data.get("feedback") or ""
-        if not isinstance(fb_str, str):
-            fb_str = str(fb_str)
-        fb_str = fb_str.strip()
-        fb_dict = {c: fb_str for c in RUBRIC_CRITERIA}
->>>>>>> 415e6428
+
         return max(0, min(100, score)), fb_dict
 
     except Exception as e:
-<<<<<<< HEAD
+
         fb = {c: f"(AI error: {e})" for c in RUBRIC_CRITERIA}
         if issues:
             note = (
@@ -282,9 +270,7 @@
             )
             fb = {k: (v + " " + note).strip() for k, v in fb.items()}
         return None, fb
-=======
-        return None, f"(AI error: {e})"
->>>>>>> 415e6428
+
 
 def save_row_to_scores(row: dict) -> dict:
     try:
