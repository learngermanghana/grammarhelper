--- conflicted
+++ resolved
@@ -290,7 +290,7 @@
         payload["sheet_name"] = sheet_name
     if sheet_gid is not None:
         payload["sheet_gid"] = int(sheet_gid)
-<<<<<<< HEAD
+
     # Apps Script endpoint must accept JSON
     r = requests.post(
         url,
@@ -299,16 +299,7 @@
         timeout=20,
     )
     data = r.json() if r.headers.get("content-type", "").startswith("application/json") else {"ok": False, "error": r.text[:200]}
-=======
-    r = requests.post(url, json=payload, timeout=20)
-    if r.headers.get("content-type", "").lower().startswith("application/json"):
-        try:
-            data = r.json()
-        except json.JSONDecodeError:
-            data = {"ok": False, "error": r.text[:200]}
-    else:
-        data = {"ok": False, "error": r.text[:200]}
->>>>>>> a09a142c
+
     if r.status_code != 200 or not data.get("ok"):
         raise RuntimeError(f"Webhook error {r.status_code}: {data}")
     return data
