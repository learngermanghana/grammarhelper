import os
import re
import json
from datetime import datetime, timedelta
import streamlit as st
import pandas as pd
import requests

# webhook to Google Sheets
# Firebase Admin
import firebase_admin
from firebase_admin import credentials, firestore, storage

st.set_page_config(page_title="Falowen Marking Tab", layout="wide")

# =============================================================================
# CONFIG: Google Sheets sources (edit to your sheet URLs)
# =============================================================================
STUDENTS_CSV_URL = "https://docs.google.com/spreadsheets/d/12NXf5FeVHr7JJT47mRHh7Jp-TC1yhPS7ZG6nzZVTt1U/export?format=csv"
REF_ANSWERS_URL = "https://docs.google.com/spreadsheets/d/1CtNlidMfmE836NBh5FmEF5tls9sLmMmkkhewMTQjkBo/export?format=csv"

# Optional sheet holding previously recorded scores
SCORES_CSV_URL = st.secrets.get("SCORES_CSV_URL", "scores_backup.csv")

# === Apps Script Webhook ===
G_SHEETS_WEBHOOK_URL = st.secrets.get("G_SHEETS_WEBHOOK_URL", "https://script.google.com/macros/s/AKfycbzKWo9IblWZEgD_d7sku6cGzKofis_XQj3NXGMYpf_uRqu9rGe4AvOcB15E3bb2e6O4/exec")
G_SHEETS_WEBHOOK_TOKEN = st.secrets.get("G_SHEETS_WEBHOOK_TOKEN", "Xenomexpress7727/")

# Optional default target tab
DEFAULT_TARGET_SHEET_GID = 2121051612      # your grades tab gid
DEFAULT_TARGET_SHEET_NAME = None            # or e.g. "scores_backup"

# =============================================================================
# FIREBASE GLOBALS + INIT
# =============================================================================
_DB = None
_BUCKET = None

def _get_firebase_cred_dict():
    """Return service account credentials from secrets/env/dev file."""
    try:
        if "FIREBASE_SERVICE_ACCOUNT" in st.secrets:
            return dict(st.secrets["FIREBASE_SERVICE_ACCOUNT"])
        if "firebase" in st.secrets:
            return dict(st.secrets["firebase"])
    except Exception:
        pass
    raw = os.environ.get("FIREBASE_SERVICE_ACCOUNT_JSON")
    if raw:
        try:
            return json.loads(raw)
        except Exception:
            pass
    if os.path.exists("serviceAccountKey.json"):
        with open("serviceAccountKey.json", "r", encoding="utf-8") as f:
            return json.load(f)
    return None

def _ensure_firebase_clients():
    """Initialize Firestore and Storage once."""
    global _DB, _BUCKET
    if _DB is not None:
        return
    cred_dict = _get_firebase_cred_dict()
    if not cred_dict:
        _DB, _BUCKET = None, None
        return
    bucket_name = None
    try:
        bucket_name = st.secrets.get("FIREBASE_STORAGE_BUCKET")
    except Exception:
        pass
    if not bucket_name:
        bucket_name = os.environ.get("FIREBASE_STORAGE_BUCKET")
    try:
        firebase_admin.get_app()
    except ValueError:
        cfg = {"storageBucket": bucket_name} if bucket_name else {}
        firebase_admin.initialize_app(credentials.Certificate(cred_dict), cfg)
    _DB = firestore.client()
    try:
        _BUCKET = storage.bucket()
    except Exception:
        _BUCKET = None

# =============================================================================
# HELPERS
# =============================================================================
def _normalize_columns(df: pd.DataFrame) -> pd.DataFrame:
    df.columns = [c.strip().lower().replace(" ", "").replace("_", "") for c in df.columns]
    return df

@st.cache_data(show_spinner=False)
def load_marking_students(url: str) -> pd.DataFrame:
    df = pd.read_csv(url, dtype=str)
    df = _normalize_columns(df)
    if "student_code" in df.columns:
        df = df.rename(columns={"student_code": "studentcode"})
    return df

@st.cache_data(ttl=300, show_spinner=False)
def load_marking_ref_answers(url: str) -> pd.DataFrame:
    df = pd.read_csv(url, dtype=str)
    df = _normalize_columns(df)
    return df

def col_lookup(df: pd.DataFrame, name: str):
    key = name.lower().replace(" ", "").replace("_", "")
    for c in df.columns:
        if c.lower().replace(" ", "").replace("_", "") == key:
            return c
    return None

def _pick_first_nonempty(d: dict, keys, default=""):
    for k in keys:
        if k in d and d[k] is not None:
            s = str(d[k]).strip()
            if s != "":
                return s
    return default

def _normalize_timestamp(ts):
    try:
        if hasattr(ts, "to_datetime"):
            return ts.to_datetime()
        if isinstance(ts, (int, float)):
            return datetime.fromtimestamp(ts)
        if isinstance(ts, str):
            try:
                return datetime.fromisoformat(ts.replace("Z", "+00:00"))
            except Exception:
                return None
    except Exception:
        return None
    return None

# ---- Auto-pick reference link helpers ---------------------------------------
_URL_RE = re.compile(r"https?://[^\s\]>)}\"'`]+", re.IGNORECASE)

def _extract_urls_from_text(text: str) -> list[str]:
    if not isinstance(text, str) or not text:
        return []
    # find urls and strip trailing punctuation that often sticks to cells
    raw = _URL_RE.findall(text)
    cleaned = []
    for u in raw:
        u = u.strip().rstrip(".,;:)]}>\"'")
        cleaned.append(u)
    # de-dup preserve order
    seen = set()
    out = []
    for u in cleaned:
        if u not in seen:
            seen.add(u)
            out.append(u)
    return out

def _is_keyish(url: str) -> bool:
    """Prefer URLs that obviously carry a key."""
    u = url.strip()
    if re.search(r"[?&]key(=|$)", u, re.IGNORECASE):
        return True
    path = re.sub(r"[?#].*$", "", u)  # strip query/hash
    if path.lower().endswith("/key") or path.lower().endswith("key"):
        return True
    return False

def _autopick_ref_link_from_row(row: pd.Series) -> str:
    """Search common link columns first, then scan all answers/fields."""
    rd = row.to_dict()
    urls: list[str] = []

    # 1) Likely link columns first
    for field in ["answer_link", "answerlink", "reference_link", "ref_link", "link", "url"]:
        v = rd.get(field)
        urls.extend(_extract_urls_from_text(v))

    # 2) Search any 'answer*' columns for embedded links
    for col, val in rd.items():
        if isinstance(col, str) and col.lower().startswith("answer"):
            urls.extend(_extract_urls_from_text(val))

    # 3) As a last resort, scan every string field
    if not urls:
        for val in rd.values():
            if isinstance(val, str):
                urls.extend(_extract_urls_from_text(val))

    # uniq preserve order
    seen = set()
    urls = [u for u in urls if not (u in seen or seen.add(u))]
    if not urls:
        return ""

    # prefer "keyish" urls; if multiple, take the LAST one
    keyish = [u for u in urls if _is_keyish(u)]
    if keyish:
        return keyish[-1]
    # else take the last url found
    return urls[-1]

@st.cache_data(ttl=120, show_spinner=False)
def list_drafts_student_doc_ids(limit: int = 500) -> list:
    """List up to N top-level doc IDs under drafts_v2 (student docs)."""
    _ensure_firebase_clients()
    if _DB is None:
        return []
    out = []
    try:
        for c in _DB.collection("drafts_v2").list_documents(page_size=limit):
            out.append(c.id)
            if len(out) >= limit:
                break
    except Exception:
        try:
            for d in _DB.collection("drafts_v2").limit(limit).stream():
                out.append(d.id)
        except Exception:
            return []
    return out

@st.cache_data(ttl=60, show_spinner=False)
def load_student_lessons_from_drafts_doc(student_doc_id: str, limit: int = 200) -> pd.DataFrame:
    """Read lessons from drafts_v2/{student_doc_id}/lessons."""
    _ensure_firebase_clients()
    if _DB is None or not student_doc_id:
        return pd.DataFrame()

    doc_ref = _DB.collection("drafts_v2").document(str(student_doc_id))
    try:
        _ = doc_ref.get()
    except Exception:
        pass

    lessons_ref = doc_ref.collection("lessons")
    try:
        docs = list(lessons_ref.limit(limit).stream())
    except Exception:
        return pd.DataFrame()

    rows = []
    for d in docs:
        data = d.to_dict() or {}
        title = _pick_first_nonempty(data, ["assignment_title", "assignment", "title", "topic", "lesson", "name"], default=d.id)
        answer_text = _pick_first_nonempty(data, ["answer_text", "text", "content", "draft", "body", "message", "answer"], default="")
        ts_raw = _pick_first_nonempty(data, ["submitted_at", "updated_at", "timestamp", "ts", "created_at"], default="")
        ts = _normalize_timestamp(ts_raw)
        file_path = _pick_first_nonempty(data, ["file_path", "storage_path", "file"], default="")
        signed_url = None
        if file_path and _BUCKET is not None:
            try:
                blob = _BUCKET.blob(file_path)
                signed_url = blob.generate_signed_url(expiration=timedelta(hours=6), method="GET")
            except Exception:
                signed_url = None
        rows.append({
            "doc_path": f"drafts_v2/{student_doc_id}/lessons/{d.id}",
            "lesson_id": d.id,
            "title": title,
            "submitted_at": ts,
            "score": data.get("score"),
            "comment": _pick_first_nonempty(data, ["comment", "feedback", "remarks"], default=""),
            "file": signed_url,
            "answer_text": answer_text,
        })

    df = pd.DataFrame(rows)
    if not df.empty and "submitted_at" in df.columns:
        df = df.sort_values("submitted_at", ascending=False, na_position="last")
    return df

# --- Webhook helper -----------------------------------------------------------
def _post_rows_to_sheet(
    rows,
    sheet_name: str | None = None,
    sheet_gid: int | None = DEFAULT_TARGET_SHEET_GID,
) -> dict:
    """POST rows to the Apps Script webhook. Supports optional tab selection."""
    url = st.secrets.get("G_SHEETS_WEBHOOK_URL", G_SHEETS_WEBHOOK_URL)
    token = st.secrets.get("G_SHEETS_WEBHOOK_TOKEN", G_SHEETS_WEBHOOK_TOKEN)
    if not url or not token or "PUT_YOUR" in url or "PUT_YOUR" in token:
        raise RuntimeError("Webhook URL/token missing. Add to st.secrets or set constants.")
    payload = {"token": token, "rows": rows}
    if sheet_name:
        payload["sheet_name"] = sheet_name
    if sheet_gid is not None:
        payload["sheet_gid"] = int(sheet_gid)

    # Apps Script endpoint must accept JSON
    r = requests.post(
        url,
        json=payload,
        headers={"Content-Type": "application/json"},
        timeout=20,
    )
    data = r.json() if r.headers.get("content-type", "").startswith("application/json") else {"ok": False, "error": r.text[:200]}

    if r.status_code != 200 or not data.get("ok"):
        raise RuntimeError(f"Webhook error {r.status_code}: {data}")
    return data

# =============================================================================
# UI helper functions
# =============================================================================

def select_student(df_students):
    """Select a student and resolve Firestore document."""
    name_col = col_lookup(df_students, "name")
    code_col = col_lookup(df_students, "studentcode")
    if not name_col or not code_col:
        st.error("Required columns 'name' or 'studentcode' not found in students sheet.")
        return None, None, None, None

    st.subheader("1) Search & Select Student")
    with st.form("marking_student_form"):
        search_student = st.text_input("Type student name or code...", key="tab7_search_student")
        submitted_student = st.form_submit_button("Apply")

    if submitted_student and search_student:
        mask = (
            df_students[name_col].astype(str).str.contains(search_student, case=False, na=False)
            | df_students[code_col].astype(str).str.contains(search_student, case=False, na=False)
        )
        students_filtered = df_students[mask].copy()
    else:
        students_filtered = df_students.copy()

    if students_filtered.empty:
        st.info("No students match your search. Try a different query.")
        st.stop()

    codes = students_filtered[code_col].astype(str).tolist()
    code_to_name = dict(zip(students_filtered[code_col].astype(str), students_filtered[name_col].astype(str)))

    def _fmt_student(code: str):
        return f"{code_to_name.get(code, 'Unknown')} ({code})"

    selected_student_code = st.selectbox("Select Student", codes, format_func=_fmt_student, key="tab7_selected_code")
    if not selected_student_code:
        st.warning("Select a student to continue.")
        st.stop()

    sel_rows = students_filtered[students_filtered[code_col] == selected_student_code]
    if sel_rows.empty:
        st.warning("Selected student not found.")
        st.stop()
    student_row = sel_rows.iloc[0]
    student_code = selected_student_code
    student_name = str(student_row.get(name_col, "")).strip()

    st.markdown(f"**Selected:** {student_name} ({student_code})")
    st.subheader("Student Code")
    st.code(student_code)

    st.subheader("1b) Match to Firestore student document (drafts_v2)")
    if "tab7_effective_student_doc" not in st.session_state:
        st.session_state["tab7_effective_student_doc"] = None

    needs_resolve = st.session_state.get("tab7_resolved_for") != student_code
    colr1, colr2 = st.columns([1, 1])
    with colr1:
        if st.button("🔍 Re-resolve Firestore doc", use_container_width=True):
            needs_resolve = True
    with colr2:
        manual_override = st.text_input(
            "Manual override (exact drafts_v2 doc id)",
            value=st.session_state.get("tab7_effective_student_doc") or "",
        )

    if manual_override.strip():
        st.session_state["tab7_effective_student_doc"] = manual_override.strip()
        st.session_state["tab7_resolved_for"] = student_code
    elif needs_resolve:
        match = _find_candidate_doc_ids_from_firestore(student_code, student_name)
        exact = match.get("exact")
        suggestions = match.get("suggestions", [])
        if exact:
            st.session_state["tab7_effective_student_doc"] = exact
            st.session_state["tab7_resolved_for"] = student_code
            st.success(f"Matched Firestore doc: {exact}")
        else:
            st.info("No exact doc match. Pick from suggestions or type manual override.")
            if suggestions:
                pick = st.selectbox("Suggestions from drafts_v2", suggestions, key="tab7_doc_suggestion")
                if pick:
                    st.session_state["tab7_effective_student_doc"] = pick
                    st.session_state["tab7_resolved_for"] = student_code
            else:
                st.warning("No suggestions found. Use the manual override above.")

    effective_doc = st.session_state.get("tab7_effective_student_doc")
    if not effective_doc:
        with st.expander("🧭 Debug: list drafts_v2 doc IDs", expanded=False):
            ids = list_drafts_student_doc_ids(limit=200)
            st.write(f"Found {len(ids)} doc IDs (showing up to 200):")
            query = st.text_input("Filter IDs", "")
            if query:
                ids = [i for i in ids if query.lower() in i.lower()]
            st.dataframe(pd.DataFrame({"doc_id": ids}))
        st.stop()

    st.success(f"Using Firestore doc: drafts_v2/{effective_doc}")
    return student_code, student_name, student_row, effective_doc

def copy_to_clipboard(row):
    """Function to copy data to clipboard."""
    import pyperclip
    pyperclip.copy(str(row))
    st.success("Row copied to clipboard!")

def export_row(one_row):
    """Preview, download, or export the built row."""
    st.write("Preview row:")
    st.dataframe(pd.DataFrame([one_row]), use_container_width=True)

    # Add the copy to clipboard functionality here.
    st.button("Copy to Clipboard", on_click=copy_to_clipboard, args=(one_row,))

    st.markdown("**Destination tab (optional):**")
    dest_mode = st.radio(
        "Where to send?",
        ["Use defaults", "Specify by gid", "Specify by name"],
        horizontal=True,
        index=0,
    )
    dest_gid = None
    dest_name = None
    if dest_mode == "Specify by gid":
        dest_gid = st.number_input(
            "sheet_gid", value=DEFAULT_TARGET_SHEET_GID if DEFAULT_TARGET_SHEET_GID else 0, step=1
        )
        if int(dest_gid) <= 0:
            dest_gid = None
    elif dest_mode == "Specify by name":
        dest_name = st.text_input("sheet_name", value=DEFAULT_TARGET_SHEET_NAME or "")

    c1, c2 = st.columns(2)
    with c1:
        row_csv = pd.DataFrame([one_row]).to_csv(index=False)
        st.download_button(
            "⬇️ Download this row (CSV)", data=row_csv, file_name="grade_row.csv", mime="text/csv"
        )
    with c2:
        if st.button("📤 Send this row to Google Sheet (Webhook)"):
            try:
                result = _post_rows_to_sheet(
                    [one_row],
                    sheet_name=dest_name if dest_name else None,
<<<<<<< HEAD
                    sheet_gid=int(dest_gid)
                    if dest_gid
                    else DEFAULT_TARGET_SHEET_GID,
                )
                st.success("Row posted to Google Sheet")
                st.write(result)
            except Exception as e:
                st.error(f"Failed to post row: {e}")
=======
                    sheet_gid=int(dest_gid) if dest_gid else DEFAULT_TARGET_SHEET_GID,
                )
                st.success("Row sent to Google Sheet!")
                st.write(result)
            except Exception as e:
                st.error(f"Failed to send row: {e}")
>>>>>>> c8a59b2d
<|MERGE_RESOLUTION|>--- conflicted
+++ resolved
@@ -446,7 +446,6 @@
                 result = _post_rows_to_sheet(
                     [one_row],
                     sheet_name=dest_name if dest_name else None,
-<<<<<<< HEAD
                     sheet_gid=int(dest_gid)
                     if dest_gid
                     else DEFAULT_TARGET_SHEET_GID,
@@ -455,11 +454,3 @@
                 st.write(result)
             except Exception as e:
                 st.error(f"Failed to post row: {e}")
-=======
-                    sheet_gid=int(dest_gid) if dest_gid else DEFAULT_TARGET_SHEET_GID,
-                )
-                st.success("Row sent to Google Sheet!")
-                st.write(result)
-            except Exception as e:
-                st.error(f"Failed to send row: {e}")
->>>>>>> c8a59b2d
